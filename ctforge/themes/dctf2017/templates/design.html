--- conflicted
+++ resolved
@@ -44,30 +44,6 @@
     </div>
     <div class="col-md-7">
         <h2 class="featurette-heading">Scoring System. <span class="text-muted">Take the lead.</span></h2>
-<<<<<<< HEAD
-<p>The game is divided in <b>rounds</b> having the duration of {{ config.ROUND_DURATION }} seconds. At the beginning of each round, a bot will renew all the flags in your vulnerable machine. Moreover it will check the integrity of services several times in a round by interacting with them and by retrieving the flags through legitimate accesses. Please do not remove the 3 ssh public keys listed below from <code>/root/.ssh/authorized_keys</code> otherwise your services may result inaccessible to the checkbot.</p>
-<pre><code>
-ssh-ed25519 AAAAC3NzaC1lZDI1NTE5AAAAIAhsiDAURnGrsGf0D64FBxf8Q2Jo7TwcCj0v9q5sjkUT root@manager_master.ctf.secgroup.dsi.unive.it
-ssh-ed25519 AAAAC3NzaC1lZDI1NTE5AAAAIF2fiOwOSl52KZN43OimLmAN9K4WEr6Q8Y6V/l8VUMmH flagbot@manager_master.ctf.secgroup.dsi.unive.it
-ssh-ed25519 AAAAC3NzaC1lZDI1NTE5AAAAIAeucSxnCytqrbLYJf85t+Orl92nOaeFVrr1ChGuW8NO root@router
-</code></pre>
-
-<p>Your team gains points by attacking other teams and defending its own vulnerable machine. For each valid flag submitted by your team, the attack score is increased. On the other hand, you lose defense points for each attack inflicted to your vulnerable machine. For each service, the defense points are multiplied by an integrity factor, defined as the ratio of number of successful checks and the total number of checks performed by the integrity bot during a single round. If the integrity factor is below the threshold of <code>0.8</code>, the service is marked as corrupted and your team gains 0 points in that round which is equivalent to being attacked on that particular
-service by all teams. Note also that a flag of a given service can be submitted only if the corresponding service on your vulnerable machine is not corrupted.</p>
-
-<p>To recap, the scores of a service in a round are computed according to the following formulae:</p>
-
-<ul>
-    <li><code>attack = #attacks</code></li>
-    <li><code>integrity = #successful_checks / #checks</code></li>
-    <li><code>defense = (0 if integrity &lt; 0.8 else integrity) * (#teams - 1 - #attacks_received)</code></li>
-</ul>
-
-<p>A flag is considered valid if it has been dispatched by the flagbot in the current round. Old flags are discarded by the flag submission system. The total score of each team is given by <code>0.6 * attack + 0.4 * defense</code>, where attack and defense are expressed as a percentage of the best scores achieved among the teams.</p>
-
-<p>Please notice that services may (or may not) include multiple vulnerabilities. Do not stop the security analysis of applications after
-finding the first simple issue. Complex vulnerabilties have an higher chance of being left unpatched.</p>
-=======
         <p>The game is divided in <b>rounds</b> having the duration of {{ config.ROUND_DURATION }} seconds. At the beginning of each round, a bot will renew all the flags in your vulnerable machine. Moreover it will check the integrity of services by interacting with them and by retrieving the flags through a legitimate accesses. Please do not remove the 3 ssh public keys listed below from <code>/root/.ssh/authorized_keys</code> otherwise your services may result inaccessible to the checkbot.</p>
         <pre><code>
         ssh-ed25519 AAAAC3NzaC1lZDI1NTE5AAAAIAhsiDAURnGrsGf0D64FBxf8Q2Jo7TwcCj0v9q5sjkUT root@manager_master.ctf.secgroup.dsi.unive.it
@@ -101,7 +77,6 @@
         for service in services:
             total += offense[service] + defense[service] + sla[service]
         </code></pre>
->>>>>>> 11d09fae
     </div>
 </div>
 
@@ -119,9 +94,9 @@
 <pre><code>#!/usr/bin/python
 import requests
 
-url = 'http://10.0.254.1/submit'
+url = 'https://10.0.254.1/submit'
 team_token = '&lt;insert your token here&gt;'
-stolen_flag = 'dctf{qwertyuiop123456789asdfg}'
+stolen_flag = 'flg{qwertyuiop123456789asdfg}'
  
 r = requests.post(url, data={'team_token': team_token, 'flag': stolen_flag}, verify=False)</code></pre>
     </div>
